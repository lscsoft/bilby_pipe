--- conflicted
+++ resolved
@@ -77,15 +77,10 @@
           'future',
           'pycondor>=0.5',
           'configargparse',
-<<<<<<< HEAD
           'ligo-gracedb',
-          'gwdatafind'],
-=======
-          'jinja2',
+          'gwdatafind',
           'urllib3',
-          'deepdish',
-          'ligo-gracedb'],
->>>>>>> 2b75f110
+          'deepdish'],
       entry_points={
           'console_scripts': [
               'bilby_pipe=bilby_pipe.main:main',
