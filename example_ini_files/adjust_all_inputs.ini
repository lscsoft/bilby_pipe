--- conflicted
+++ resolved
@@ -29,7 +29,6 @@
 # -- can be True or False
 # -- default : False
 create-summary = True
-<<<<<<< HEAD
 # Send an email to this email address linking to the final summary page
 email = albert.einstein@ligo.org
 # Path to the directory where you would like to store summary.html
@@ -38,13 +37,11 @@
 # Boolean determining whether to add data to an existing summary.html file
 # -- can be True or False
 existing-dir = /home/albert.einstein/public_html/LVC/GW150914_existing
-=======
 # Boolean determining whether to generate a results/result.html file for each 
 # test
 # -- can be True or False
 # -- default : False
 create-output = True
->>>>>>> 2b75f110
 # Name of the sampler, or list of samplers, to use
 # -- can be one or many of the samplers used by bilby -
 # -- dynesty, nestle, pymultinest, ptemcee, emcee, cpnest, pymc3
