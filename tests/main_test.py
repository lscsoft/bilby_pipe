import os
import unittest
import copy
import shutil

import bilby_pipe
from bilby_pipe.main import BilbyPipeError


class TestMainInput(unittest.TestCase):

    def setUp(self):
        self.directory = os.path.abspath(os.path.dirname(__file__))
        self.outdir = 'outdir'
        self.known_args_list = [
            'tests/test_main_input.ini', '--submit', '--outdir', self.outdir,
            '--X509', os.path.join(self.directory, 'X509.txt')]
        self.unknown_args_list = ['--argument', 'value']
        self.all_args_list = self.known_args_list + self.unknown_args_list
        self.parser = bilby_pipe.main.create_parser()
        self.args = self.parser.parse_args(self.known_args_list)
        self.inputs = bilby_pipe.main.MainInput(
            *self.parser.parse_known_args(self.all_args_list))

        self.test_gps_file = 'tests/gps_file.txt'
        self.singularity_image_test = os.path.join(self.outdir, 'test.simg')
        with open(self.singularity_image_test, 'w+') as file:
            file.write('')

    def tearDown(self):
        shutil.rmtree(self.outdir)
        del self.args
        del self.inputs

    def test_ini(self):
        self.assertEqual(self.inputs.ini, os.path.abspath(self.args.ini))

    def test_ini_not_a_file(self):
        with self.assertRaises(BilbyPipeError):
            self.inputs.ini = 'not_a_file'

    def test_set_singularity_image(self):
        self.inputs.singularity_image = self.singularity_image_test
        self.assertEqual(
            self.inputs.singularity_image,
            os.path.abspath(self.singularity_image_test))

    def test_singularity_image_setting_fail(self):
        with self.assertRaises(BilbyPipeError):
            self.inputs.singularity_image = 10

        with self.assertRaises(FileNotFoundError):
            self.inputs.singularity_image = 'not_a_file'

    def test_use_singularity(self):
        self.inputs.use_singularity = True
        self.assertEqual(self.inputs.use_singularity, True)

        with self.assertRaises(BilbyPipeError):
            self.inputs.use_singularity = 10

    def test_setting_level_A_jobs(self):
        self.inputs.n_level_A_jobs = 10
        self.assertEqual(self.inputs.n_level_A_jobs, 10)

    def test_default_level_A_labels(self):
        self.inputs.n_level_A_jobs = 2
        self.assertEqual(self.inputs.level_A_labels, ['', ''])

    def test_setting_level_A_labels(self):
        self.inputs.level_A_labels = ['a', 'b']
        self.assertEqual(self.inputs.level_A_labels, ['a', 'b'])

    def test_submit(self):
        self.assertEqual(self.inputs.submit, self.args.submit)

    def test_label(self):
        self.assertEqual(self.inputs.label, self.args.label)

    def test_coherence_test(self):
        self.assertEqual(self.inputs.coherence_test,
                         self.args.coherence_test)

    def test_accounting(self):
        self.assertEqual(self.inputs.accounting, self.args.accounting)

    def test_detectors_single(self):
        # Test the detector set in the ini file
        self.assertEqual(self.inputs.detectors, ['H1'])

        # Test setting a single detector directly in the args as a string
        args = copy.copy(self.args)
        args.detectors = 'L1'
        inputs = bilby_pipe.main.MainInput(
            args, [])
        self.assertEqual(inputs.detectors, ['L1'])

        args.detectors = ['L1']
        inputs = bilby_pipe.main.MainInput(args, self.unknown_args_list)
        self.assertEqual(inputs.detectors, ['L1'])

        with self.assertRaises(BilbyPipeError):
            args.detectors = 'A1'
            inputs = bilby_pipe.main.MainInput(args, self.unknown_args_list)

        with self.assertRaises(BilbyPipeError):
            args.detectors = None
            inputs = bilby_pipe.main.MainInput(args, self.unknown_args_list)

    def test_detectors_multiple(self):
        args = copy.copy(self.args)
        args.detectors = 'H1 L1'
        inputs = bilby_pipe.main.MainInput(args, self.unknown_args_list)
        self.assertEqual(inputs.detectors, ['H1', 'L1'])

        args.detectors = 'L1 H1'
        inputs = bilby_pipe.main.MainInput(args, self.unknown_args_list)
        self.assertEqual(inputs.detectors, ['H1', 'L1'])

        args.detectors = ['L1 H1']
        inputs = bilby_pipe.main.MainInput(args, self.unknown_args_list)
        self.assertEqual(inputs.detectors, ['H1', 'L1'])

        args.detectors = ['L1', 'H1']
        inputs = bilby_pipe.main.MainInput(args, self.unknown_args_list)
        self.assertEqual(inputs.detectors, ['H1', 'L1'])

        args.detectors = ['H1', 'L1']
        inputs = bilby_pipe.main.MainInput(args, self.unknown_args_list)
        self.assertEqual(inputs.detectors, ['H1', 'L1'])

        args.detectors = ['H1', 'l1']
        inputs = bilby_pipe.main.MainInput(args, self.unknown_args_list)

        with self.assertRaises(BilbyPipeError):
            args.detectors = ['H1', 'error']
            inputs = bilby_pipe.main.MainInput(args, self.unknown_args_list)

    def test_x506_fail(self):
        with self.assertRaises(BilbyPipeError):
            args = copy.copy(self.args)
            args.X509 = 'random_string'
            bilby_pipe.main.MainInput(args, self.unknown_args_list)

    def test_x506_from_path(self):
        args = copy.copy(self.args)
        inputs = bilby_pipe.main.MainInput(args, self.unknown_args_list)
        self.assertEqual(inputs.x509userproxy, args.X509)

    def test_x509_environ_unset(self):
        args = copy.copy(self.args)
        args.X509 = None
        os.environ.unsetenv('X509_USER_PROXY')
        inputs = bilby_pipe.main.MainInput(args, self.unknown_args_list)
        self.assertEqual(inputs.x509userproxy, None)

    def test_x509_from_env_variable(self):
        args = copy.copy(self.args)
        os.environ['X509_USER_PROXY'] = os.path.realpath(args.X509)
        args.X509 = None
        inputs = bilby_pipe.main.MainInput(args, self.unknown_args_list)
        X509_cached_copy = os.path.abspath(os.path.join(args.outdir,
                                                        '.X509.txt'))
        self.assertEqual(inputs.x509userproxy, X509_cached_copy)

<<<<<<< HEAD
    def test_create_summary_page(self):
        self.assertEqual(self.inputs.create_summary,
                         self.args.create_summary)
        self.assertEqual(self.inputs.email, self.args.email)
        self.assertEqual(self.inputs.webdir, self.args.webdir)
        self.assertEqual(self.inputs.existing_dir, self.args.existing_dir)
=======
    def test_parse_gps_file(self):
        inputs = bilby_pipe.main.MainInput(self.args, self.unknown_args_list)
        inputs.gps_file = self.test_gps_file
        inputs._parse_gps_file()
        self.assertEqual(len(inputs.read_gps_file()), inputs.n_level_A_jobs)
        self.assertEqual(inputs.level_A_labels, ['12345.1', '45677.0', '89324.0'])

    def test_n_injection_setting(self):
        inputs = bilby_pipe.main.MainInput(self.args, self.unknown_args_list)
        inputs.n_injection = 1
        self.assertEqual(inputs.n_injection, 1)
        self.assertEqual(inputs.n_level_A_jobs, 1)
        self.assertEqual(inputs.level_A_labels, ['injection_0'])
>>>>>>> 2b75f110


if __name__ == '__main__':
    unittest.main()<|MERGE_RESOLUTION|>--- conflicted
+++ resolved
@@ -163,14 +163,13 @@
                                                         '.X509.txt'))
         self.assertEqual(inputs.x509userproxy, X509_cached_copy)
 
-<<<<<<< HEAD
     def test_create_summary_page(self):
         self.assertEqual(self.inputs.create_summary,
                          self.args.create_summary)
         self.assertEqual(self.inputs.email, self.args.email)
         self.assertEqual(self.inputs.webdir, self.args.webdir)
         self.assertEqual(self.inputs.existing_dir, self.args.existing_dir)
-=======
+
     def test_parse_gps_file(self):
         inputs = bilby_pipe.main.MainInput(self.args, self.unknown_args_list)
         inputs.gps_file = self.test_gps_file
@@ -184,7 +183,6 @@
         self.assertEqual(inputs.n_injection, 1)
         self.assertEqual(inputs.n_level_A_jobs, 1)
         self.assertEqual(inputs.level_A_labels, ['injection_0'])
->>>>>>> 2b75f110
 
 
 if __name__ == '__main__':
