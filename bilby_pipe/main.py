--- conflicted
+++ resolved
@@ -115,7 +115,6 @@
     def x509userproxy(self, x509userproxy):
         if x509userproxy is None:
             cert_alias = 'X509_USER_PROXY'
-<<<<<<< HEAD
             try:
                 cert_path = os.environ[cert_alias]
                 new_cert_path = os.path.join(
@@ -125,13 +124,6 @@
             except KeyError:
                 logger.warning("Unable to set X509_USER_PROXY")
                 self._x509userproxy = None
-=======
-            cert_path = os.environ[cert_alias]
-            new_cert_path = os.path.join(
-                self.outdir, '.' + os.path.basename(cert_path))
-            shutil.copyfile(cert_path, new_cert_path)
-            self._x509userproxy = new_cert_path
->>>>>>> 07f58854
         elif os.path.isfile(x509userproxy):
             self._x509userproxy = x509userproxy
         else:
@@ -231,8 +223,6 @@
 
         """
         logger.debug("Generating list of jobs")
-<<<<<<< HEAD
-
         detectors_list = []
         detectors_list.append(self.inputs.include_detectors)
         if self.inputs.coherence_test:
@@ -242,21 +232,12 @@
         sampler_list = self.inputs.sampler
 
         prod_list = itertools.product(detectors_list, sampler_list)
-        jobs = []
+        jobs_inputs = []
         for detectors, sampler in prod_list:
-            jobs.append(dict(detectors=detectors, sampler=sampler))
-
-        logger.debug("List of jobs = {}".format(jobs))
-        return jobs
-=======
-        jobs_inputs = []
-        jobs_inputs.append(dict(detectors=self.inputs.include_detectors))
-        if self.inputs.coherence_test:
-            for detector in self.inputs.include_detectors:
-                jobs_inputs.append(dict(detectors=[detector]))
-        logger.debug("List of jobs_inputs = {}".format(jobs_inputs))
+            jobs_inputs.append(dict(detectors=detectors, sampler=sampler))
+
+        logger.debug("List of job inputs = {}".format(jobs_inputs))
         return jobs_inputs
->>>>>>> 07f58854
 
     def _create_job(self, detectors, sampler):
         """ Create a condor job and add it to the dag
@@ -355,14 +336,7 @@
                help='The accounting group to use')
     parser.add('--executable', type=str, required=True,
                help=('Either a path to the executable or the name of '
-<<<<<<< HEAD
-                     'the execuatable in the library'))
-=======
                      'the executable in the library'))
-    parser.add('--executable_library', type=str,
-               default='/home/gregory.ashton/bilby_pipe/lib_scripts/',
-               help='The executable library')
->>>>>>> 07f58854
     parser.add('--X509', type=str, default=None,
                help=('If given, the path to the users X509 certificate file.'
                      'If not given, a copy of the file at the env. variable '
