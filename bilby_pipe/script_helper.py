--- conflicted
+++ resolved
@@ -34,22 +34,14 @@
                help='Which calibration to use')
     parser.add('--duration', type=int, default=4,
                help='The duration of data around the event to use')
-<<<<<<< HEAD
-=======
-    parser.add("--prior_file", default=None, help="prior file")
     parser.add("--trigger-time", default=None, type=float,
                help="The trigger time")
-    parser.add("--deltaT", type=float, default=0.1,
-               help=("The symmetric width (in s) around the trigger time to"
-                     "search over the coalesence time"))
->>>>>>> 07f58854
     parser.add("--sampling-frequency", default=4096, type=int)
     parser.add("--channel-names", default=None, nargs="*",
                help="Channel names to use, if not provided known "
                "channel names will be tested.")
     parser.add('--psd-duration', default=500, type=int,
                help='Time used to generate the PSD, default is 500.')
-<<<<<<< HEAD
     parser.add('--minimum-frequency', default=20, type=float)
     parser.add("--prior-file", default=None, help="prior file")
     parser.add("--deltaT", type=float, default=0.1,
@@ -68,19 +60,9 @@
     parser.add(
         '--time-marginalization', action='store_true', default=True,
         help='If true, use a time-marginalized likelihood')
-    parser.add('--sampler', type=str, default=None)
-=======
-    parser.add('--reference_frequency', default=20., type=float)
-    parser.add('--minimum-frequency', default=20., type=float)
-    parser.add('--waveform_approximant', default='IMRPhenomPv2', type=str)
-    parser.add('--distance-marginalization', action='store_true',
-               default=False)
-    parser.add('--phase-marginalization', action='store_true', default=True)
-    parser.add('--time-marginalization', action='store_true', default=True)
     parser.add('--outdir', default='outdir', help='Output directory')
     parser.add('--label', default='outdir', help='Output label')
     parser.add('--sampler', default=None)
->>>>>>> 07f58854
     parser.add('--sampler-kwargs', default=None)
     parser.add('--outdir', default='outdir', help='Output directory')
     parser.add('--label', default='label', help='Output label')
